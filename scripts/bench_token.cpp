--- conflicted
+++ resolved
@@ -77,12 +77,7 @@
              for (std::size_t i = 0; i < token_length; ++i) { buffer[i] = alphabet[std::rand() % max_alphabet_size]; }
              return token_length;
          })},
-<<<<<<< HEAD
-        {"std::uniform_int_distribution<uint8>" + suffix,
-         unary_function_t([token_length](std::string_view alphabet) -> std::size_t {
-=======
         {"std::uniform_int<uint8>" + suffix, unary_function_t([token_length](std::string_view alphabet) -> std::size_t {
->>>>>>> cfa540b6
              randomize_string(buffer.data(), token_length, alphabet.data(), alphabet.size());
              return token_length;
          })},
